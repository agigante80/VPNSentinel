#!/usr/bin/env python3
"""Thin delegating shim for utils helpers.

Prefer the canonical implementation `vpn_sentinel_common.utils`. When the
canonical package isn't available (local dev/test), provide a lightweight
fallback to keep runtime behavior stable.

This file exposes a small CLI used by the shell wrapper and unit tests.
"""
from __future__ import annotations

import sys
import json
from typing import Callable

<<<<<<< HEAD
# This shim now assumes the canonical package is available in CI and
# builds. Import directly and let import errors surface during dev if
# the package isn't installed (developer should use editable install).
from vpn_sentinel_common.utils import json_escape as _json_escape, sanitize_string as _sanitize_string  # type: ignore


def json_escape(s: str) -> str:
    return _json_escape(s)


def sanitize_string(s: str) -> str:
    return _sanitize_string(s)
=======
_USING_CANONICAL = False
_json_escape: Callable[[str], str]
_sanitize_string: Callable[[str], str]
try:
    from vpn_sentinel_common.utils import json_escape as _je, sanitize_string as _ss  # type: ignore
    _json_escape = _je
    _sanitize_string = _ss
    _USING_CANONICAL = True
except Exception:
    _USING_CANONICAL = False


def json_escape(s: str) -> str:
    if _USING_CANONICAL:
        return _json_escape(s)
    return s.replace("\\", "\\\\").replace('"', '\\"')


def sanitize_string(s: str) -> str:
    if _USING_CANONICAL:
        return _sanitize_string(s)
    # simple fallback: remove control chars and limit to 100 chars
    import re

    s = re.sub(r"[\x00-\x1f]+", "", s)
    return s[:100]
>>>>>>> 73282000


def main(argv: list[str] | None = None) -> int:
    argv = list(argv or sys.argv[1:])
    if not argv or argv[0] in ("-h", "--help"):
        print("Usage: utils.py --json-escape <string> | --sanitize <string>")
        return 0
    if argv[0] == "--json-escape" and len(argv) >= 2:
        print(json_escape(argv[1]))
        return 0
    if argv[0] == "--sanitize" and len(argv) >= 2:
        print(sanitize_string(argv[1]))
        return 0
    if argv[0] == "--json" and len(argv) >= 2:
        try:
            payload = json.loads(argv[1])
            op = payload.get("op")
            val = payload.get("value", "")
            if op == "sanitize":
                print(sanitize_string(val))
                return 0
            if op == "escape":
                print(json_escape(val))
                return 0
        except Exception:
            print("Invalid JSON payload", file=sys.stderr)
            return 2
    print("Invalid args", file=sys.stderr)
    return 2


if __name__ == "__main__":
    raise SystemExit(main())<|MERGE_RESOLUTION|>--- conflicted
+++ resolved
@@ -12,8 +12,6 @@
 import sys
 import json
 from typing import Callable
-
-<<<<<<< HEAD
 # This shim now assumes the canonical package is available in CI and
 # builds. Import directly and let import errors surface during dev if
 # the package isn't installed (developer should use editable install).
@@ -26,34 +24,6 @@
 
 def sanitize_string(s: str) -> str:
     return _sanitize_string(s)
-=======
-_USING_CANONICAL = False
-_json_escape: Callable[[str], str]
-_sanitize_string: Callable[[str], str]
-try:
-    from vpn_sentinel_common.utils import json_escape as _je, sanitize_string as _ss  # type: ignore
-    _json_escape = _je
-    _sanitize_string = _ss
-    _USING_CANONICAL = True
-except Exception:
-    _USING_CANONICAL = False
-
-
-def json_escape(s: str) -> str:
-    if _USING_CANONICAL:
-        return _json_escape(s)
-    return s.replace("\\", "\\\\").replace('"', '\\"')
-
-
-def sanitize_string(s: str) -> str:
-    if _USING_CANONICAL:
-        return _sanitize_string(s)
-    # simple fallback: remove control chars and limit to 100 chars
-    import re
-
-    s = re.sub(r"[\x00-\x1f]+", "", s)
-    return s[:100]
->>>>>>> 73282000
 
 
 def main(argv: list[str] | None = None) -> int:
